import time, sys, os
from copy import copy, deepcopy
from types import UnboundMethodType
from getch import getch

import numpy as nm
import scipy.sparse as sp

real_types = [nm.float64]
complex_types = [nm.complex128]

nm.set_printoptions( threshold = 100 )

from sfepy.base.goptions import goptions

sfepy_config_dir = os.path.expanduser('~/.sfepy')
if not os.path.exists(sfepy_config_dir):
    os.makedirs(sfepy_config_dir)

##
# 22.09.2005, c
# 24.10.2005
if sys.version[:5] < '2.4.0':
    def sorted( sequence ):
        tmp = copy( sequence )
        tmp.sort()
        return tmp

if sys.version[0] < '3':
    basestr = basestring

else:
    basestr = str

def get_debug():
    """
    Utility function providing ``debug()`` function.
    """
    try:
        import IPython

    except ImportError:
        debug = None

    else:
        old_excepthook = sys.excepthook

        def debug(frame=None):
            if IPython.__version__ >= '0.11':
                from IPython.core.debugger import Pdb

                try:
                    ip = get_ipython()

                except NameError:
                    from IPython.frontend.terminal.embed \
                         import InteractiveShellEmbed
                    ip = InteractiveShellEmbed()

                colors = ip.colors

            else:
                from IPython.Debugger import Pdb
                from IPython.Shell import IPShell
                from IPython import ipapi

                ip = ipapi.get()
                if ip is None:
                    IPShell(argv=[''])
                    ip = ipapi.get()

                colors = ip.options.colors

            sys.excepthook = old_excepthook

            if frame is None:
                frame = sys._getframe().f_back

            Pdb(colors).set_trace(frame)

    if debug is None:
        import pdb
        debug = pdb.set_trace

    debug.__doc__ = """
    Start debugger on line where it is called, roughly equivalent to::

        import pdb; pdb.set_trace()

    First, this function tries to start an `IPython`-enabled
    debugger using the `IPython` API.

    When this fails, the plain old `pdb` is used instead.
    """

    return debug

debug = get_debug()

def mark_time(times, msg=None):
    """
    Time measurement utility.

    Measures times of execution between subsequent calls using
    time.clock(). The time is printed if the msg argument is not None.

    Examples
    --------

    >>> times = []
    >>> mark_time(times)
    ... do something
    >>> mark_time(times, 'elapsed')
    elapsed 0.1
    ... do something else
    >>> mark_time(times, 'elapsed again')
    elapsed again 0.05
    >>> times
    [0.10000000000000001, 0.050000000000000003]
    """
    tt = time.clock()
    times.append(tt)
    if (msg is not None) and (len(times) > 1):
        print msg, times[-1] - times[-2]

def import_file(filename, package_name=None):
    """
    Import a file as a module. The module is explicitly reloaded to
    prevent undesirable interactions.
    """
    path = os.path.dirname(filename)

    if not path in sys.path:
        sys.path.append( path )
        remove_path = True

    else:
        remove_path = False

    name = os.path.splitext(os.path.basename(filename))[0]

    if name in sys.modules:
        force_reload = True
    else:
        force_reload = False


    if package_name is not None:
        mod = __import__('.'.join((package_name, name)), fromlist=[name])

    else:
        mod = __import__(name)

    if force_reload:
        reload(mod)

    if remove_path:
        sys.path.pop(-1)

    return mod

<<<<<<< HEAD
def assert_( condition, msg = 'assertion failed!'):
=======
def try_imports(imports, fail_msg=None):
    """
    Try import statements until one succeeds.

    Parameters
    ----------
    imports : list
        The list of import statements.
    fail_msg : str
        If not None and no statement succeeds, a `ValueError` is raised with
        the given message, appended to all failed messages.

    Returns
    -------
    locals : dict
        The dictionary of imported modules.
    """
    msgs = []
    for imp in imports:
        try:
            exec imp
            break

        except Exception as inst:
            msgs.append(str(inst))

    else:
        if fail_msg is not None:
            msgs.append(fail_msg)
            raise ValueError('\n'.join(msgs))

    return locals()

def assert_( condition ):
>>>>>>> 96b84ce0
    if not condition:
        raise ValueError( msg )


##
# c: 06.04.2005, r: 05.05.2008
def pause( msg = None ):
    """
    Prints the line number and waits for a keypress.

    If you press:
    "q" ............. it will call sys.exit()
    any other key ... it will continue execution of the program

    This is useful for debugging.
    """
    f = sys._getframe(1)
    ff = f.f_code
    if (msg):
        print '%s, %d: %s(), %d: %s' % (ff.co_filename, ff.co_firstlineno,
                                        ff.co_name, f.f_lineno, msg)
    else:
        print '%s, %d: %s(), %d' % (ff.co_filename, ff.co_firstlineno,
                                    ff.co_name, f.f_lineno)
    spause()

##
# Silent pause.
# 18.02.2005, c
# 12.02.2007
def spause( msg = None ):
    """
    Waits for a keypress.

    If you press:
    "q" ............. it will call sys.exit()
    any other key ... it will continue execution of the program

    This is useful for debugging. This function is called from pause().
    """
    if (msg):
        print msg
    sys.stdout.flush()
    ch = getch()
    if ch == 'q':
        sys.exit()

##
# 02.01.2005
class Struct( object ):
    # 03.10.2005, c
    # 26.10.2005
    def __init__( self, **kwargs ):
        if kwargs:
            self.__dict__.update( kwargs )

    def _format_sequence(self, seq, threshold):
        threshold_half = threshold / 2

        if len(seq) > threshold:
            out = ', '.join(str(ii) for ii in seq[:threshold_half]) \
                  + ', ..., ' \
                  + ', '.join(str(ii) for ii in seq[-threshold_half:])

        else:
            out = str(seq)

        return out

    # 08.03.2005
    def __str__(self):
        """Print instance class, name and items in alphabetical order.

        If the class instance has '_str_attrs' attribute, only the attributes
        listed there are taken into account. Other attributes are provided only
        as a list of attribute names (no values).

        For attributes that are Struct instances, if
        the listed attribute name ends with '.', the attribute is printed fully
        by calling str(). Otherwise only its class name/name are printed.

        Attributes that are NumPy arrays or SciPy sparse matrices are
        printed in a brief form.

        Only keys of dict attributes are printed. For the dict keys as
        well as list or tuple attributes only several edge items are
        printed if their length is greater than the threshold value 20.
        """
        ss = '%s' % self.__class__.__name__
        if hasattr(self, 'name'):
            ss += ':%s' % self.name
        ss += '\n'

        threshold = 20

        keys = self.__dict__.keys()
        str_attrs = sorted(self.get_default_attr('_str_attrs',
                                                 keys))
        printed_keys = []
        for key in str_attrs:
            if key[-1] == '.':
                key = key[:-1]
                full_print = True
            else:
                full_print = False

            printed_keys.append(key)

            try:
                val = self.__dict__[key]
            except KeyError:
                continue

            if isinstance(val, Struct):
                if not full_print:
                    ss += '  %s:\n    %s' % (key, val.__class__.__name__)
                    if hasattr(val, 'name'):
                        ss += ':%s' % val.name
                    ss += '\n'
                else:
                    aux = '\n' + str(val)
                    aux = aux.replace('\n', '\n    ');
                    ss += '  %s:\n%s\n' % (key, aux[1:])

            elif isinstance(val, dict):
                sval = self._format_sequence(val.keys(), threshold)
                sval = sval.replace('\n', '\n    ')
                ss += '  %s:\n    dict with keys: %s\n' % (key, sval)

            elif isinstance(val, list):
                sval = self._format_sequence(val, threshold)
                sval = sval.replace('\n', '\n    ')
                ss += '  %s:\n    list: %s\n' % (key, sval)

            elif isinstance(val, tuple):
                sval = self._format_sequence(val, threshold)
                sval = sval.replace('\n', '\n    ')
                ss += '  %s:\n    tuple: %s\n' % (key, sval)

            elif isinstance(val, nm.ndarray):
                ss += '  %s:\n    %s array of %s\n' % (key, val.shape, val.dtype)

            elif isinstance(val, sp.spmatrix):
                ss += '  %s:\n    %s spmatrix of %s, %d nonzeros\n' \
                      % (key, val.shape, val.dtype, val.nnz)

            else:
                aux = '\n' + str(val)
                aux = aux.replace('\n', '\n    ');
                ss += '  %s:\n%s\n' % (key, aux[1:])

        other_keys = sorted(set(keys).difference(set(printed_keys)))
        if len(other_keys):
            ss += '  other attributes:\n    %s\n' \
                  % '\n    '.join(key for key in other_keys)

        return ss.rstrip()

    def __repr__( self ):
        ss = "%s" % self.__class__.__name__
        if hasattr( self, 'name' ):
            ss += ":%s" % self.name
        return ss

    ##
    # 28.08.2007, c
    def __add__( self, other ):
        """Merge Structs. Attributes of new are those of self unless an
        attribute and its counterpart in other are both Structs - these are
        merged then."""
        new = copy( self )
        for key, val in other.__dict__.iteritems():
            if hasattr( new, key ):
                sval = getattr( self, key )
                if issubclass( sval.__class__, Struct ) and \
                       issubclass( val.__class__, Struct ):
                    setattr( new, key, sval + val )
                else:
                    setattr( new, key, sval )
            else:
                setattr( new, key, val )
        return new

    ##
    # 28.08.2007, c
    def __iadd__( self, other ):
        """Merge Structs in place. Attributes of self are left unchanged
        unless an attribute and its counterpart in other are both Structs -
        these are merged then."""
        for key, val in other.__dict__.iteritems():
            if hasattr( self, key ):
                sval = getattr( self, key )
                if issubclass( sval.__class__, Struct ) and \
                       issubclass( val.__class__, Struct ):
                    setattr( self, key, sval + val )
            else:
                setattr( self, key, val )
        return self

    # 08.03.2005, c
    def str_all( self ):
        ss = "%s\n" % self.__class__
        for key, val in self.__dict__.iteritems():
            if issubclass( self.__dict__[key].__class__, Struct ):
                ss += "  %s:\n" % key
                aux = "\n" + self.__dict__[key].str_all()
                aux = aux.replace( "\n", "\n    " );
                ss += aux[1:] + "\n"
            else:
                aux = "\n" + str( val )
                aux = aux.replace( "\n", "\n    " );
                ss += "  %s:\n%s\n" % (key, aux[1:])
        return( ss.rstrip() )

    ##
    # 09.07.2007, c
    def to_dict( self ):
        return copy( self.__dict__ )

    def get(self, key, default):
        """A dict-like get for Struct attributes."""
        return self.__dict__.get(key, default)

    def update(self, other, **kwargs):
        """
        A dict-like update for Struct attributes.
        """
        if other is None: return

        if not isinstance(other, dict):
            other = other.to_dict()
        self.__dict__.update(other, **kwargs)

    def get_default_attr( self, key, default = None, msg_if_none = None ):
        """Behaves like dict.get() if msg_if_none is None."""
        return get_default_attr( self, key, default, msg_if_none )

    def set_default_attr( self, key, default = None ):
        """Behaves like dict.setdefault()."""
        return self.__dict__.setdefault( key, default )

    def copy(self, deep=False, name=None):
        """Make a (deep) copy of self.

        Parameters:

        deep : bool
            Make a deep copy.
        name : str
            Name of the copy, with default self.name + '_copy'.
        """
        if deep:
            other = deepcopy(self)
        else:
            other = copy(self)

        if hasattr(self, 'name'):
            other.name = get_default(name, self.name + '_copy')

        return other
#
# 12.07.2007, c
class IndexedStruct( Struct ):

    ##
    # 12.07.2007, c
    def __getitem__( self, key ):
        return getattr( self, key )

    ##
    # 12.07.2007, c
    def __setitem__( self, key, val ):
        setattr( self, key, val )

##
# 14.07.2006, c
class Container( Struct ):

    def __init__( self, objs = None, **kwargs ):
        Struct.__init__( self, **kwargs )

        if objs is not None:
            self._objs = objs
            self.update()
        else:
            self._objs = []
            self.names = []

    def update( self, objs = None ):
        if objs is not None:
            self._objs = objs

        self.names = [obj.name for obj in self._objs]

    def __setitem__(self, ii, obj):
        try:
            if isinstance(ii, basestr):
                if ii in self.names:
                    ii = self.names.index(ii)
                else:
                    ii = len(self.names)

            elif not isinstance(ii, int):
                    raise ValueError('bad index type! (%s)' % type(ii))

            if ii >= len(self.names):
                self._objs.append( obj )
                self.names.append( obj.name )

            else:
                self._objs[ii] = obj
                self.names[ii] = obj.name

        except (IndexError, ValueError), msg:
            raise IndexError(msg)

    def __getitem__(self, ii):
        try:
            if isinstance(ii, basestr):
                ii = self.names.index(ii)
            elif not isinstance( ii, int ):
                raise ValueError('bad index type! (%s)' % type(ii))

            return  self._objs[ii]

        except (IndexError, ValueError), msg:
            raise IndexError(msg)

    def __iter__( self ):
        return self._objs.__iter__()

    ##
    # 18.07.2006, c
    def __len__( self ):
        return len( self._objs )

    def insert(self, ii, obj):
        self._objs.insert(ii, obj)
        self.names.insert(ii, obj.name)

    def append( self, obj ):
        self[len(self.names)] = obj

    def extend(self, objs):
        """
        Extend the container items by the sequence `objs`.
        """
        for obj in objs:
            self.append(obj)

    def get(self, ii, default=None, msg_if_none=None):
        """
        Get an item from Container - a wrapper around
        Container.__getitem__() with defaults and custom error message.

        Parameters
        ----------
        ii : int or str
            The index or name of the item.
        default : any, optional
            The default value returned in case the item `ii` does not exist.
        msg_if_none : str, optional
            If not None, and if `default` is None and the item `ii` does
            not exist, raise ValueError with this message.
        """
        try:
            out = self[ii]

        except (IndexError, ValueError):
            if default is not None:
                out = default

            else:
                if msg_if_none is not None:
                    raise ValueError(msg_if_none)

                else:
                    raise

        return out

    def remove_name( self, name ):
        ii = self.names.index[name]
        del self.names[ii]
        del self._objs[ii]

    ##
    # dict-like methods.
    def itervalues( self ):
        return self._objs.__iter__()

    def iterkeys( self ):
        return self.get_names().__iter__()

    def iteritems( self ):
        for obj in self._objs:
            yield obj.name, obj

    ##
    # 20.09.2006, c
    def has_key( self, ii ):
        if isinstance( ii, int ):
            if (ii < len( self )) and (ii >= (-len( self ))):
                return True
            else:
                return False
        elif isinstance(ii, basestr):
            try:
                self.names.index( ii )
                return True
            except:
                return False
        else:
            raise IndexError('unsupported index type: %s' % ii)

    ##
    # 12.06.2007, c
    def print_names( self ):
        print [obj.name for obj in self._objs]

    def get_names( self ):
        return [obj.name for obj in self._objs]

    def as_dict(self):
        """
        Return stored objects in a dictionary with object names as keys.
        """
        out = {}
        for key, val in self.iteritems():
            out[key] = val

        return out

##
# 30.11.2004, c
# 01.12.2004
# 01.12.2004
class OneTypeList( list ):

    def __init__(self, item_class, seq=None):
        self.item_class = item_class

        if seq is not None:
            for obj in seq:
                self.append(obj)
    
    def __setitem__( self, key, value ):
        if (type( value ) in (list, tuple)):
            for ii, val in enumerate( value ):
                if not isinstance(val, self.item_class):
                    raise TypeError
        else:
            if not isinstance(value, self.item_class):
                raise TypeError
        list.__setitem__( self, key, value )

    ##
    # 21.11.2005, c
    def __getitem__( self, ii ):
        if isinstance( ii, int ):
            return list.__getitem__( self, ii )
        elif isinstance(ii, basestr):
            ir = self.find( ii, ret_indx = True )
            if ir:
                return list.__getitem__( self, ir[0] )
            else:
                raise IndexError, ii
        else:
            raise IndexError, ii
    

    def __str__( self ):
        ss = "[\n"
        for ii in self:
            aux = "\n" + ii.__str__()
            aux = aux.replace( "\n", "\n  " );
            ss += aux[1:] + "\n"
        ss += "]"
        return( ss )
    
    def find( self, name, ret_indx = False ):
        for ii, item in enumerate( self ):
            if item.name == name:
                if ret_indx:
                    return ii, item
                else:
                    return item
        return None

    ##
    # 12.06.2007, c
    def print_names( self ):
        print [ii.name for ii in self]

    def get_names( self ):
        return [ii.name for ii in self]

class Output(Struct):
    """
    Factory class providing output (print) functions. All SfePy
    printing should be accomplished by this class.

    Examples
    --------
    >>> from sfepy.base.base import Output
    >>> output = Output('sfepy:')
    >>> output(1, 2, 3, 'hello')
    sfepy: 1 2 3 hello
    >>> output.prefix = 'my_cool_app:'
    >>> output(1, 2, 3, 'hello')
    my_cool_app: 1 2 3 hello
    """

    def __init__(self, prefix, filename=None, quiet=False, combined=False,
                 append=False, **kwargs):
        Struct.__init__(self, **kwargs)

        self.prefix = prefix

        self.set_output(filename=filename, quiet=quiet,
                        combined=combined, append=append)
        
    def __call__(self, *argc, **argv):
        """Call self.output_function.

        Parameters
        ----------
        argc : positional arguments
            The values to print.
        argv : keyword arguments
            The arguments to control the output behaviour. Supported keywords
            are listed below.
        verbose : bool (in **argv)
            No output if False.
        """
        verbose = argv.get('verbose', goptions['verbose'])
        if verbose:
            self.output_function(*argc, **argv)

    def set_output(self, filename=None, quiet=False, combined=False,
                   append=False):
        """
        Set the output mode.

        If `quiet` is `True`, no messages are printed to screen. If
        simultaneously `filename` is not `None`, the messages are logged
        into the specified file.

        If `quiet` is `False`, more combinations are possible. If
        `filename` is `None`, output is to screen only, otherwise it is
        to the specified file. Moreover, if `combined` is `True`, both
        the ways are used.

        Parameters
        ----------
        filename : str or file object
            Print messages into the specified file.
        quiet : bool
            Do not print anything to screen.
        combined : bool
            Print both on screen and into the specified file.
        append : bool
            Append to an existing file instead of overwriting it. Use with
            `filename`.
        """
        if not isinstance(filename, basestr):
            # filename is a file descriptor.
            append = True

        self.level = 0
        def output_none(*argc, **argv):
            pass

        def output_screen(*argc, **argv):
            format = '%s' + ' %s' * (len(argc) - 1)
            msg =  format % argc

            if msg.startswith('...'):
                self.level -= 1

            print self._prefix + ('  ' * self.level) + msg

            if msg.endswith('...'):
                self.level += 1

        def print_to_file(filename, msg):
            if isinstance(filename, basestr):
                fd = open(filename, 'a')

            else:
                fd = filename

            print >>fd, self._prefix + ('  ' * self.level) + msg

            if isinstance(filename, basestr):
                fd.close()

            else:
                fd.flush()

        def output_file(*argc, **argv):
            format = '%s' + ' %s' * (len(argc) - 1)
            msg =  format % argc

            if msg.startswith('...'):
                self.level -= 1

            print_to_file(filename, msg)

            if msg.endswith('...'):
                self.level += 1

        def output_combined(*argc, **argv):
            format = '%s' + ' %s' * (len(argc) - 1)
            msg =  format % argc

            if msg.startswith('...'):
                self.level -= 1

            print self._prefix + ('  ' * self.level) + msg

            print_to_file(filename, msg)

            if msg.endswith('...'):
                self.level += 1

        def reset_file(filename):
            if isinstance(filename, basestr):
                output_dir = os.path.dirname(filename)
                if output_dir and not os.path.exists(output_dir):
                    os.makedirs(output_dir)

                fd = open( filename, 'w' )
                fd.close()

            else:
                raise ValueError('cannot reset a file object!')

        if quiet is True:
            if filename is not None:
                if not append:
                    reset_file(filename)

                self.output_function = output_file

            else:
                self.output_function = output_none


        else:
            if filename is None:
                self.output_function = output_screen

            else:
                if not append:
                    reset_file(filename)

                if combined:
                    self.output_function = output_combined

                else:
                    self.output_function = output_file

    def get_output_function(self):
        return self.output_function

    def set_output_prefix(self, prefix):
        assert_(isinstance(prefix, basestr))
        if len(prefix) > 0:
            prefix += ' '
        self._prefix = prefix
        
    def get_output_prefix(self):
        return self._prefix[:-1]
    prefix = property(get_output_prefix, set_output_prefix)
    
output = Output('sfepy:')

def print_structs(objs):
    """Print Struct instances in a container, works recursively. Debugging
    utility function."""
    if isinstance(objs, dict):
        for key, vals in objs.iteritems():
            print key
            print_structs(vals)
    elif isinstance(objs, list):
        for vals in objs:
            print_structs(vals)
    else:
        print objs

def iter_dict_of_lists(dol, return_keys=False):
    for key, vals in dol.iteritems():
        for ii, val in enumerate(vals):
            if return_keys:
                yield key, ii, val
            else:
                yield val

##
# 19.07.2005, c
# 26.05.2006
# 17.10.2007
def dict_to_struct( *args, **kwargs ):
    """Convert a dict instance to a Struct instance."""
    try:
        level = kwargs['level']
    except:
        level = 0
        
    try:
        flag = kwargs['flag']
    except:
        flag = (1,)

    # For level 0 only...
    try:
        constructor = kwargs['constructor']
    except:
        constructor = Struct

    out = []
    for arg in args:
        if type( arg ) == dict:
            if flag[level]:
                aux = constructor()
            else:
                aux = {}
                
            for key, val in arg.iteritems():
                if type( val ) == dict:
                    try:
                        flag[level+1]
                    except:
                        flag = flag + (0,)
                    val2 = dict_to_struct( val, level = level + 1, flag = flag )
                    if flag[level]:
                        aux.__dict__[key] = val2
                    else:
                        aux[key] = val2
                else:
                    if flag[level]:
                        aux.__dict__[key] = val
                    else:
                        aux[key] = val
            out.append( aux )
        else:
            out.append( arg )

    if len( out ) == 1:
        out = out[0]

    return out

##
# 23.01.2006, c
def is_sequence( var ):
    if issubclass( var.__class__, tuple ) or issubclass( var.__class__, list ):
        return True
    else:
        return False

##
# 17.10.2007, c
def is_derived_class( cls, parent ):
    return issubclass( cls, parent ) and (cls is not parent)

##
# 23.10.2007, c
def insert_static_method( cls, function ):
    setattr( cls, function.__name__, staticmethod( function ) )

##
# 23.10.2007, c
def insert_method( instance, function ):
    setattr( instance, function.__name__,
             UnboundMethodType( function, instance, instance.__class__ ) )

def use_method_with_name( instance, method, new_name ):
    setattr( instance, new_name, method )

def insert_as_static_method( cls, name, function ):
    setattr( cls, name, staticmethod( function ) )

def find_subclasses(context, classes, omit_unnamed=False, name_attr='name'):
    """Find subclasses of the given classes in the given context.

    Examples
    --------

    >>> solver_table = find_subclasses(vars().items(),
                                       [LinearSolver, NonlinearSolver,
                                        TimeSteppingSolver, EigenvalueSolver,
                                        OptimizationSolver])
    """
    var_dict = context.items()
    table = {}

    for key, var in var_dict:
        try:
            for cls in classes:
                if is_derived_class(var, cls):
                    if hasattr(var, name_attr):
                        key = getattr(var, name_attr)
                        if omit_unnamed and not key:
                            continue

                    elif omit_unnamed:
                        continue

                    else:
                        key = var.__class__.__name__

                    table[key] = var
                    break

        except TypeError:
            pass
    return table

def load_classes(filenames, classes, package_name=None, ignore_errors=False,
                 name_attr='name'):
    """
    For each filename in filenames, load all subclasses of classes listed.
    """
    table = {}
    for filename in filenames:
        if not ignore_errors:
            mod = import_file(filename, package_name=package_name)

        else:
            try:
                mod = import_file(filename, package_name=package_name)

            except:
                output('WARNING: module %s cannot be imported!' % filename)
                output('reason:\n', sys.exc_info()[1])
                continue

        table.update(find_subclasses(vars(mod), classes, omit_unnamed=True,
                                     name_attr=name_attr))

    return table

<<<<<<< HEAD
def update_dict_recursively(dst, src, tuples_too=False, overwrite_by_none=True):
=======
def update_dict_recursively(dst, src, tuples_too=False,
                            overwrite_by_none=True):
>>>>>>> 96b84ce0
    """
    Update `dst` dictionary recursively using items in `src` dictionary.

    Parameters
    ----------
    dst : dict
        The destination dictionary.
    src : dict
        The source dictionary.
    tuples_too : bool
        If True, recurse also into dictionaries that are members of tuples.
    overwrite_by_none : bool
        If False, do not overwrite destination dictionary values by None.

    Returns
    -------
    dst : dict
        The destination dictionary.
    """
    def tuplezip(a):
        if isinstance(a[0], dict) and isinstance(a[1], dict):
            return update_dict_recursively(a[0], a[1], True)
        return a[1]

    for key in src:
        if key in dst:
            if isinstance(src[key], dict) and isinstance(dst[key], dict):
                dst[key] = update_dict_recursively(dst[key],
                                                   src[key], tuples_too)
                continue

<<<<<<< HEAD
           if tuples_too and isinstance(dst[key], tuple) \
                  and isinstance(src[key], tuple):
             dst[key] = tuple(map(tuplezip,
                                  zip(src[key], dst[key]))[:len(dst[key])])
             continue
        if overwrite_by_none or not src[key] is None:     
           dst[key] = src[key]
=======
            if tuples_too and isinstance(dst[key], tuple) \
                   and isinstance(src[key], tuple):
                dst[key] = tuple(map(tuplezip,
                                     zip(src[key], dst[key]))[:len(dst[key])])
                continue

        if overwrite_by_none or not src[key] is None:
            dst[key] = src[key]
>>>>>>> 96b84ce0

    return dst

def edit_dict_strings(str_dict, old, new):
    """
    Replace substrings `old` with `new` in string values of dictionary
    `str_dict`. Both `old` and `new` can be lists of the same length - items
    in `old` are replaced by items in `new` with the same index.

    Parameters
    ----------
    str_dict : dict
        The dictionary with string values.
    old : str or list of str
        The old substring or list of substrings.
    new : str or list of str
        The new substring or list of substrings.

    Returns
    -------
    new_dict : dict
        The dictionary with edited strings.
    """
    if isinstance(old, basestr):
        new_dict = {}
        for key, val in str_dict.iteritems():
            new_dict[key] = val.replace(old, new)

    else:
        assert_(len(old) == len(new))

        new_dict = dict(str_dict)
        for ii, _old in enumerate(old):
            new_dict.update(edit_dict_strings(new_dict, _old, new[ii]))

    return new_dict

def invert_dict(d, is_val_tuple=False, unique=True):
    """
    Invert a dictionary by making its values keys and vice versa.

    Parameters
    ----------
    d : dict
        The input dictionary.
    is_val_tuple : bool
        If True, the `d` values are tuples and new keys are the tuple items.
    unique : bool
        If True, the `d` values are unique and so the mapping is
        one to one. If False, the `d` values (possibly) repeat, so the inverted
        dictionary will have as items lists of corresponding keys.

    Returns
    -------
    di : dict
        The inverted dictionary.
    """
    di = {}

    for key, val in d.iteritems():
        if unique:
            if is_val_tuple:
                for v in val:
                    di[v] = key
            else:
                di[val] = key

        else:
            if is_val_tuple:
                for v in val:
                    item = di.setdefault(v, [])
                    item.append(key)

            else:
                item = di.setdefault(val, [])
                item.append(key)

    return di

def remap_dict(d, map):
    """
    Utility function to remap state dict keys according to var_map.
    """
    out = {}
    for new_key, key in map.iteritems():
        out[new_key] = d[key]

    return out

##
# 24.08.2006, c
# 05.09.2006
def dict_from_keys_init( keys, seq_class = None ):

    if seq_class is None:
        return {}.fromkeys( keys )
    
    out = {}
    for key in keys:
        out[key] = seq_class()
    return out

##
# 16.10.2006, c
def dict_extend( d1, d2 ):
    for key, val in d1.iteritems():
        val.extend( d2[key] )

def get_subdict(adict, keys):
    """
    Get a sub-dictionary of `adict` with given `keys`.
    """
    return dict((key, adict[key]) for key in keys if key in adict)

def set_defaults( dict_, defaults ):
    for key, val in defaults.iteritems():
        dict_.setdefault( key, val )

##
# c: 12.03.2007, r: 04.04.2008
def get_default( arg, default, msg_if_none = None ):
    
    if arg is None:
        out = default
    else:
        out = arg

    if (out is None) and (msg_if_none is not None):
        raise ValueError( msg_if_none )

    return out

##
# c: 28.04.2008, r: 28.04.2008
def get_default_attr( obj, attr, default, msg_if_none = None ):
    if hasattr( obj, attr ):
        out = getattr( obj, attr )
    else:
        out = default

    if (out is None) and (msg_if_none is not None):
        raise ValueError( msg_if_none )

    return out

def get_arguments(omit=None):
    """Get a calling function's arguments.

    Returns:

    args : dict
        The calling function's  arguments.
    """
    from inspect import getargvalues, stack
    if omit is None:
        omit = []

    _args, _, _, _vars = getargvalues(stack()[1][0])

    args = {}
    for name in _args:
        if name in omit: continue
        args[name] = _vars[name]

    return args

def check_names(names1, names2, msg):
    """Check if all names in names1 are in names2, otherwise raise IndexError
    with the provided message msg.
    """
    names = set(names1)
    both = names.intersection(names2)
    if both != names:
        missing = ', '.join(ii for ii in names.difference(both))
        raise IndexError(msg % missing)

##
# c: 27.02.2008, r: 27.02.2008
def select_by_names( objs_all, names, replace = None, simple = True ):
    objs = {}
    for key, val in objs_all.iteritems():
        if val.name in names:
            if replace is None:
                objs[key] = val
            else:
                new_val = copy( val )
                old_attr = getattr( val, replace[0] )
                if simple:
                    new_attr = old_attr % replace[1]
                    setattr( new_val, replace[0], new_attr )
                else:
                    new_attr = replace[1].get( val.name, old_attr )
                    setattr( new_val, replace[0], new_attr )
                objs[key] = new_val
    return objs

def ordered_iteritems(adict):
    keys = adict.keys()
    order = nm.argsort(keys)
    for ii in order:
        key = keys[ii]
        yield key, adict[key]

def dict_to_array(adict):
    """
    Convert a dictionary of 1D arrays of the same lengths with
    non-negative integer keys to a single 2D array.
    """
    keys = adict.keys()
    ik = nm.array(keys, dtype=nm.int32)
    assert_((ik >= 0).all())

    if ik.shape[0] == 0:
        return nm.zeros((0,), dtype=nm.int32)

    aux = adict[ik[0]]
    out = nm.empty((ik.max() + 1, aux.shape[0]), dtype=aux.dtype)
    out.fill(-1)
    for key, val in adict.iteritems():
        out[key] = val

    return out

def as_float_or_complex(val):
    """
    Try to cast val to Python float, and if this fails, to Python
    complex type.
    """
    success = False
    try:
        out = float(val)
    except:
        pass
    else:
        success = True

    if not success:
        try:
            out = complex(val)
        except:
            pass
        else:
            success = True

    if not success:
        raise ValueError('cannot cast %s to float or complex!' % val)

    return out<|MERGE_RESOLUTION|>--- conflicted
+++ resolved
@@ -159,9 +159,6 @@
 
     return mod
 
-<<<<<<< HEAD
-def assert_( condition, msg = 'assertion failed!'):
-=======
 def try_imports(imports, fail_msg=None):
     """
     Try import statements until one succeeds.
@@ -195,8 +192,7 @@
 
     return locals()
 
-def assert_( condition ):
->>>>>>> 96b84ce0
+def assert_( condition, msg = 'assertion failed!'):
     if not condition:
         raise ValueError( msg )
 
@@ -1041,12 +1037,8 @@
 
     return table
 
-<<<<<<< HEAD
-def update_dict_recursively(dst, src, tuples_too=False, overwrite_by_none=True):
-=======
 def update_dict_recursively(dst, src, tuples_too=False,
                             overwrite_by_none=True):
->>>>>>> 96b84ce0
     """
     Update `dst` dictionary recursively using items in `src` dictionary.
 
@@ -1078,15 +1070,6 @@
                                                    src[key], tuples_too)
                 continue
 
-<<<<<<< HEAD
-           if tuples_too and isinstance(dst[key], tuple) \
-                  and isinstance(src[key], tuple):
-             dst[key] = tuple(map(tuplezip,
-                                  zip(src[key], dst[key]))[:len(dst[key])])
-             continue
-        if overwrite_by_none or not src[key] is None:     
-           dst[key] = src[key]
-=======
             if tuples_too and isinstance(dst[key], tuple) \
                    and isinstance(src[key], tuple):
                 dst[key] = tuple(map(tuplezip,
@@ -1095,7 +1078,6 @@
 
         if overwrite_by_none or not src[key] is None:
             dst[key] = src[key]
->>>>>>> 96b84ce0
 
     return dst
 
