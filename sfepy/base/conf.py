import re
import numpy as nm

from sfepy.base.base import (Struct, IndexedStruct, dict_to_struct,
                             output, copy, update_dict_recursively,
                             import_file, assert_, get_default, basestr)
from sfepy.base.parse_conf import create_bnf

_required = ['filename_mesh', 'field_[0-9]+|fields',
             'ebc_[0-9]+|ebcs', 'equations',
             'region_[0-9]+|regions', 'variable_[0-9]+|variables',
             'material_[0-9]+|materials',
             'solver_[0-9]+|solvers']
_other = ['epbc_[0-9]+|epbcs', 'lcbc_[0-9]+|lcbcs', 'nbc_[0-9]+|nbcs',
          'ic_[0-9]+|ics', 'function_[0-9]+|functions', 'options',
          'integral_[0-9]+|integrals']

##
# c: 19.02.2008, r: 19.02.2008
def get_standard_keywords():
    return copy( _required ), copy( _other )

def tuple_to_conf(name, vals, order):
    """
    Convert a configuration tuple `vals` into a Struct named `name`, with
    attribute names given in and ordered by `order`.

    Items in `order` at indices outside the length of `vals` are ignored.
    """
    conf = Struct(name=name)
    for ii, key in enumerate(order[:len(vals)]):
        setattr(conf, key, vals[ii])
    return conf

##
# Short syntax: key is suffixed with '__<number>' to prevent collisions with
# long syntax keys -> both cases can be used in a single input.
def transform_variables( adict ):
    d2 = {}
    for ii, (key, conf) in enumerate( adict.iteritems() ):
        if isinstance( conf, tuple ):
            c2 = tuple_to_conf( key, conf, ['kind', 'field'] )
            if len( conf ) >= 3:
                kind = c2.kind.split()[0]
                if kind == 'unknown':
                    c2.order = conf[2]
                elif kind == 'test':
                    c2.dual = conf[2]
                elif kind == 'parameter':
                    if isinstance(conf[2], basestr) or (conf[2] is None):
                        c2.like = conf[2]
                    else:
                        c2.like = None
                        c2.special = conf[2]
                if len( conf ) == 4:
                    c2.history = conf[3]
            d2['variable_%s__%d' % (c2.name, ii)] = c2
        else:
            c2 = transform_to_struct_1( conf )
            d2['variable_'+c2.name] = c2
    return d2

def transform_conditions( adict, prefix ):
    d2 = {}
    for ii, (key, conf) in enumerate( adict.iteritems() ):
        if isinstance( conf, tuple ):
            if len(conf) == 2:
                c2 = tuple_to_conf(key, conf, ['region', 'dofs'])

            else:
                c2 = tuple_to_conf(key, conf, ['region'])
                
                if isinstance(conf[1], dict):
                    c2.dofs, c2.filename = conf[1:]

                else:
                    c2.times, c2.dofs = conf[1:]

            d2['%s_%s__%d' % (prefix, c2.name, ii)] = c2

        else:
            c2 = transform_to_struct_1( conf )
            d2['%s_%s' % (prefix, c2.name)] = c2

    return d2
    
def transform_ebcs( adict ):
    return transform_conditions( adict, 'ebc' )

def transform_ics( adict ):
    return transform_conditions( adict, 'ic' )

def transform_lcbcs( adict ):
    return transform_conditions( adict, 'lcbc' )

def transform_epbcs( adict ):
    d2 = {}
    for ii, (key, conf) in enumerate( adict.iteritems() ):
        if isinstance( conf, tuple ):
            if len(conf) == 3:
                c2 = tuple_to_conf(key, conf, ['region', 'dofs', 'match'])

            else:
                c2 = tuple_to_conf(key, conf,
                                   ['region', 'times', 'dofs', 'match'])

            d2['epbcs_%s__%d' % (c2.name, ii)] = c2
        else:
            c2 = transform_to_struct_1( conf )
            d2['epbcs_%s' % c2.name] = c2
    return d2

def transform_regions( adict ):
    d2 = {}
    for ii, (key, conf) in enumerate( adict.iteritems() ):
        if isinstance( conf, tuple ):
            c2 = tuple_to_conf( key, conf, ['select', 'flags'] )
            for flag, val in c2.flags.iteritems():
                setattr( c2, flag, val )
            delattr( c2, 'flags' )
            d2['region_%s__%d' % (c2.name, ii)] = c2
        else:
            c2 = transform_to_struct_1( conf )
            d2['region_'+c2.name] = c2
    return d2

def transform_integrals( adict ):
    d2 = {}
    for ii, (key, conf) in enumerate( adict.iteritems() ):
        if isinstance( conf, tuple ):
            c2 = tuple_to_conf(key, conf, ['kind', 'order'])
            if (c2.order == 'custom') and (len(conf) == 4):
                c2.vals = conf[2]
                c2.weights = conf[3]
            d2['integral_%s__%d' % (c2.name, ii)] = c2
        else:
            c2 = transform_to_struct_1( conf )
            d2['integral_'+c2.name] = c2
    return d2

def transform_fields( adict ):
    dtypes = {'real' : nm.float64, 'complex' : nm.complex128}
    d2 = {}
    for ii, (key, conf) in enumerate( adict.iteritems() ):
        if isinstance( conf, tuple ):
            c2 = tuple_to_conf(key, conf,
                               ['dtype', 'shape', 'region', 'approx_order',
                                'space', 'poly_space_base'])
            if c2.dtype in dtypes:
                c2.dtype = dtypes[c2.dtype]
            d2['field_%s__%d' % (c2.name, ii)] = c2
        else:
            c2 = transform_to_struct_1( conf )
            c2.set_default_attr('dtype', nm.float64)
            if c2.dtype in dtypes:
                c2.dtype = dtypes[c2.dtype]
            d2['field_'+c2.name] = c2
    return d2

def transform_materials(adict):
    d2 = {}
    for ii, (key, conf) in enumerate(adict.iteritems()):
        if isinstance(conf, basestr):
            c2 = Struct(name = key, function = conf)
            d2['material_%s__%d' % (c2.name, ii)] = c2

        elif isinstance(conf, tuple):
            c2 = tuple_to_conf(key, conf,
                               ['values', 'function', 'kind'])
            if len(conf) == 4:
                c2.flags = conf[3]
            d2['material_%s__%d' % (c2.name, ii)] = c2

        else:
            c2 = transform_to_struct_1(conf)
            d2['material_'+conf['name']] = c2

    return d2

def transform_solvers( adict ):
    d2 = {}
    for ii, (key, conf) in enumerate( adict.iteritems() ):
        if isinstance( conf, tuple ):
            c2 = tuple_to_conf( key, conf, ['kind','params'] )
            for param, val in c2.params.iteritems():
                setattr( c2, param, val )
            delattr( c2, 'params' )
            d2['solvers_%s__%d' % (c2.name, ii)] = c2
        else:
            c2 = transform_to_struct_1( conf )
            d2['solvers_'+c2.name] = c2
    return d2

def transform_functions(adict):
    d2 = {}
    for ii, (key, conf) in enumerate(adict.iteritems()):
        if isinstance(conf, tuple):
            c2 = tuple_to_conf(key, conf, ['function'])
            d2['function_%s__%d' % (c2.name, ii)] = c2
        else:
            c2 = transform_to_struct_1(conf)
            d2['function_'+c2.name] = c2
    return d2

##
# c: 20.06.2007, r: 18.02.2008
def transform_to_struct_1( adict ):
    return dict_to_struct( adict, flag = (1,) )
def transform_to_i_struct_1( adict ):
    return dict_to_struct( adict, flag = (1,), constructor = IndexedStruct )
def transform_to_struct_01( adict ):
    return dict_to_struct( adict, flag = (0,1) )
def transform_to_struct_10( adict ):
    return dict_to_struct( adict, flag = (1,0) )

transforms = {
    'options'   : transform_to_i_struct_1,
    'solvers'   : transform_solvers,
    'integrals' : transform_integrals,
    'opt'       : transform_to_struct_1,
    'regions'   : transform_regions,
    'shape_opt' : transform_to_struct_10,
    'fields'    : transform_fields,
    'variables' : transform_variables,
    'ebcs'      : transform_ebcs,
    'epbcs'     : transform_epbcs,
    'nbcs'      : transform_to_struct_01,
    'lcbcs'     : transform_lcbcs,
    'ics'       : transform_ics,
    'materials' : transform_materials,
    'functions' : transform_functions,
}

##
# 27.10.2005, c
class ProblemConf( Struct ):
    """
    Problem configuration, corresponding to an input (problem description
    file). It validates the input using lists of required and other keywords
    that have to/can appear in the input. Default keyword lists can be obtained
    by sfepy.base.conf.get_standard_keywords().

    ProblemConf instance is used to construct a ProblemDefinition instance via
    ProblemDefinition.from_conf( conf ).
    """

    def append(pconf):
        update_dict_recursively(self.__dict__,pconf.__dict__, True, False) 
    

    @staticmethod
    def from_file(filename, required=None, other=None, verbose=True,
<<<<<<< HEAD
                  define_args=None, override=None, init=True):
=======
                  define_args=None, override=None, setup=True):
>>>>>>> 96b84ce0
        """
        Loads the problem definition from a file.

        The filename can either contain plain definitions, or it can contain
        the define() function, in which case it will be called to return the
        input definitions.

        The job of the define() function is to return a dictionary of
        parameters. How the dictionary is constructed is not our business, but
        the usual way is to simply have a function define() along these lines
        in the input file::

            def define():
                options = {
                    'save_eig_vectors' : None,
                    'eigen_solver' : 'eigen1',
                }
                region_2 = {
                    'name' : 'Surface',
                    'select' : 'nodes of surface',
                }
                return locals()

        Optionally, the define() function can accept additional arguments
        that should be defined using the `define_args` tuple or dictionary.
        """
        funmod = import_file( filename )

        if "define" in funmod.__dict__:
            if define_args is None:
                define_dict = funmod.__dict__["define"](override)
            else: 
                if isinstance(define_args, str):
                    define_args = ProblemConf.dict_from_string(define_args)

                if isinstance(define_args, dict):
                    define_dict = funmod.__dict__["define"](override, **define_args)

                else:
                    define_dict = funmod.__dict__["define"](override, *define_args)

        else:
            define_dict = funmod.__dict__

<<<<<<< HEAD
        obj = ProblemConf(define_dict=define_dict, funmod=funmod, filename=filename,
                          required=required, other=other, verbose=verbose, override=override, init=init)
=======
        obj = ProblemConf(define_dict, funmod=funmod, filename=filename,
                          required=required, other=other, verbose=verbose,
                          override=override, setup=setup)
>>>>>>> 96b84ce0

        return obj

    @staticmethod
<<<<<<< HEAD
    def from_options(options, filename=None, required=None, other=None,
                          verbose=True, define_args=None, init=True):
        define_dict = ProblemConf.dict_from_string(options.conf)
=======
    def from_file_and_options(filename, options, required=None, other=None,
                          verbose=True, define_args=None, setup=True):
        """
        Utility function, a wrapper around ProblemConf.from_file() with
        possible override taken from `options`.
        """
        override = ProblemConf.dict_from_string(options.conf)
>>>>>>> 96b84ce0
        if options.app_options:
            if not 'options' in override:
                define_dict['options'] = {}

            override_options = ProblemConf.dict_from_string(options.app_options)
            define_dict['options'].update(override_options)

        obj = ProblemConf(define_dict, filename=filename, \
                          required=required, other=other, verbose=verbose, \
                          init=init)
        
        return obj
    

    @staticmethod
    def from_file_and_options(filename, options, required=None, other=None,
                          verbose=True, define_args=None, init=True):
        """
        Utility function, a wrapper around ProblemConf.from_file() with
        possible override taken from `options`.
        """
        obj2 = ProblemConf.from_options(options, init=False, verbose=verbose)
        obj = ProblemConf.from_file(filename, required=required, other=other,
                                    verbose=verbose, define_args=define_args,
<<<<<<< HEAD
                                    init = False, override=obj2)
        obj.append(obj2)

        if init:
           self.setup(filename=filename, required=required, other=other)

=======
                                    override=override, setup=setup)
>>>>>>> 96b84ce0
        return obj

    @staticmethod
    def from_module(module, required=None, other=None, verbose=True,
                    override=None, setup=True):
        obj = ProblemConf(module.__dict__, module, module.__name__,
                          required, other, verbose, override, setup=setup)

        return obj

    @staticmethod
    def from_dict(dict_, funmod, required=None, other=None, verbose=True,
                  override=None, setup=True):
        obj = ProblemConf(dict_, funmod, None, required, other, verbose,
                          override, setup=setup)

        return obj

    @staticmethod
    def dict_from_string(string):
        """
        Parse `string` and return a dictionary that can be used to
        construct/override a ProblemConf instance.
        """
        if string is None:
            return {}

        if isinstance(string, dict):
            return string

        parser = create_bnf()

        out = {}
        for r in parser.parseString(string):
          out.update(r)

        return out

    def __init__(self, define_dict, funmod=None, filename=None,
<<<<<<< HEAD
                 required=None, other=None, verbose=True, override=None, init=True):
        if override:
            if isinstance(override, ProblemConf):
        		   override = override.__dict__
=======
                 required=None, other=None, verbose=True, override=None,
                 setup=True):
        if override:
            if isinstance(override, ProblemConf):
                override = override.__dict__
>>>>>>> 96b84ce0
            define_dict = update_dict_recursively(define_dict, override, True)

        self.__dict__.update(define_dict)
        self.verbose = verbose
<<<<<<< HEAD
        
        if init:  
           self.setup(funmod=funmod, filename=filename,
                   required=required, other=other)
=======

        if setup:
            self.setup(funmod=funmod, filename=filename,
                       required=required, other=other)
>>>>>>> 96b84ce0


    def setup( self, define_dict = None, funmod = None, filename = None,
               required = None, other = None ):
                 
        define_dict = get_default( define_dict, self.__dict__ )

        self._filename = filename

        other_missing = self.validate( required = required, other = other )

        self.transform_input_trivial()
        self._raw = {}
        for key, val in define_dict.iteritems():
            if isinstance( val, dict ):
                self._raw[key] = copy( val )

        self.transform_input()
        self.funmod = funmod

    ##
    # 27.10.2005, c
    # 19.09.2006
    # 05.06.2007
    def _validate_helper( self, items, but_nots ):
        keys = self.__dict__.keys()
        left_over = keys[:]
        if but_nots is not None:
            for item in but_nots:
                match = re.compile( '^' + item + '$' ).match
                for key in keys:
                    if match( key ):
                        left_over.remove( key )

        missing = []
      
        if items is not None:
            for item in items:
                found = False
                match = re.compile( '^' + item + '$' ).match
                for key in keys:
                    if match( key ):
                        found = True
                        left_over.remove( key )
                if not found:
                    missing.append( item )
        return left_over, missing

    ##
    # c: 27.10.2005, r: 11.07.2008
    def validate( self, required = None, other = None ):
        required_left_over, required_missing \
                          = self._validate_helper( required, other )
        other_left_over, other_missing \
                       = self._validate_helper( other, required )

        assert_( required_left_over == other_left_over )

        if other_left_over and self.verbose:
            output( 'left over:', other_left_over )

        if required_missing:
            raise ValueError('required missing: %s' % required_missing)

        return other_missing

    ##
    # c: 31.10.2005, r: 10.07.2008
    def transform_input_trivial( self ):
        """Trivial input transformations."""

        ##
        # Unordered inputs.
        tr_list = ['([a-zA-Z0-9]+)_[0-9]+']
        # Keywords not in 'required', but needed even empty (e.g. for run_tests).
        for key in transforms.keys():
            if not self.__dict__.has_key( key ):
                self.__dict__[key] = {}

        keys = self.__dict__.keys()
        for item in tr_list:
            match = re.compile( item ).match
            for key in keys:
                obj = match( key )
                if obj:
                    new = obj.group( 1 ) + 's'
                    result = {key : self.__dict__[key]}
                    try:
                        self.__dict__[new].update( result )
                    except:
                        self.__dict__[new] = result
                        
                    del self.__dict__[key]

    def transform_input( self ):
        keys = self.__dict__.keys()
        for key, transform in transforms.iteritems():
            if not key in keys: continue
            self.__dict__[key] = transform( self.__dict__[key] )

    def get_raw( self, key = None ):
        if key is None:
            return self._raw
        else:
            return self._raw[key]

    def get_item_by_name(self, key, item_name):
        """
        Return item with name `item_name` in configuration group given
        by `key`.
        """
        val = getattr(self, key)
        for item in val.itervalues():
            if item.name == item_name:
                return item

    def get_function(self, name):
        """
        Get a function object given its name.

        It can be either in `ProblemConf.funmod`, or a `ProblemConf`
        attribute directly.

        Parameters
        ----------
        name : str or function or None
            The function name or directly the function.

        Returns
        -------
        fun : function or None
            The required function, or None if `name` was `None`.
        """
        if name is None:
            fun = None

        elif callable(name):
            import inspect
            if not (inspect.isfunction(name) or inspect.ismethod(name)):
                msg = '`name` has to have `str` or `function` type! (got %s)'
                raise ValueError(msg % type(name))
            fun = name

        else:
            try:
                fun = getattr(self.funmod, name)

            except AttributeError:
                try:
                    fun = getattr(self, name)

                except AttributeError:
                    raise ValueError('function %s cannot be found!' % name)

        return fun

    def edit( self, key, newval ):
        self.__dict__[key] = transforms[key]( newval )<|MERGE_RESOLUTION|>--- conflicted
+++ resolved
@@ -244,17 +244,9 @@
     ProblemDefinition.from_conf( conf ).
     """
 
-    def append(pconf):
-        update_dict_recursively(self.__dict__,pconf.__dict__, True, False) 
-    
-
     @staticmethod
     def from_file(filename, required=None, other=None, verbose=True,
-<<<<<<< HEAD
-                  define_args=None, override=None, init=True):
-=======
                   define_args=None, override=None, setup=True):
->>>>>>> 96b84ce0
         """
         Loads the problem definition from a file.
 
@@ -285,37 +277,28 @@
 
         if "define" in funmod.__dict__:
             if define_args is None:
-                define_dict = funmod.__dict__["define"](override)
-            else: 
+                define_dict = funmod.__dict__["define"]()
+
+            else:
                 if isinstance(define_args, str):
                     define_args = ProblemConf.dict_from_string(define_args)
 
                 if isinstance(define_args, dict):
-                    define_dict = funmod.__dict__["define"](override, **define_args)
+                    define_dict = funmod.__dict__["define"](**define_args)
 
                 else:
-                    define_dict = funmod.__dict__["define"](override, *define_args)
+                    define_dict = funmod.__dict__["define"](*define_args)
 
         else:
             define_dict = funmod.__dict__
 
-<<<<<<< HEAD
-        obj = ProblemConf(define_dict=define_dict, funmod=funmod, filename=filename,
-                          required=required, other=other, verbose=verbose, override=override, init=init)
-=======
         obj = ProblemConf(define_dict, funmod=funmod, filename=filename,
                           required=required, other=other, verbose=verbose,
                           override=override, setup=setup)
->>>>>>> 96b84ce0
 
         return obj
 
     @staticmethod
-<<<<<<< HEAD
-    def from_options(options, filename=None, required=None, other=None,
-                          verbose=True, define_args=None, init=True):
-        define_dict = ProblemConf.dict_from_string(options.conf)
-=======
     def from_file_and_options(filename, options, required=None, other=None,
                           verbose=True, define_args=None, setup=True):
         """
@@ -323,41 +306,16 @@
         possible override taken from `options`.
         """
         override = ProblemConf.dict_from_string(options.conf)
->>>>>>> 96b84ce0
         if options.app_options:
             if not 'options' in override:
-                define_dict['options'] = {}
+                override['options'] = {}
 
             override_options = ProblemConf.dict_from_string(options.app_options)
-            define_dict['options'].update(override_options)
-
-        obj = ProblemConf(define_dict, filename=filename, \
-                          required=required, other=other, verbose=verbose, \
-                          init=init)
-        
-        return obj
-    
-
-    @staticmethod
-    def from_file_and_options(filename, options, required=None, other=None,
-                          verbose=True, define_args=None, init=True):
-        """
-        Utility function, a wrapper around ProblemConf.from_file() with
-        possible override taken from `options`.
-        """
-        obj2 = ProblemConf.from_options(options, init=False, verbose=verbose)
+            override['options'].update(override_options)
+
         obj = ProblemConf.from_file(filename, required=required, other=other,
                                     verbose=verbose, define_args=define_args,
-<<<<<<< HEAD
-                                    init = False, override=obj2)
-        obj.append(obj2)
-
-        if init:
-           self.setup(filename=filename, required=required, other=other)
-
-=======
                                     override=override, setup=setup)
->>>>>>> 96b84ce0
         return obj
 
     @staticmethod
@@ -397,38 +355,24 @@
         return out
 
     def __init__(self, define_dict, funmod=None, filename=None,
-<<<<<<< HEAD
-                 required=None, other=None, verbose=True, override=None, init=True):
-        if override:
-            if isinstance(override, ProblemConf):
-        		   override = override.__dict__
-=======
                  required=None, other=None, verbose=True, override=None,
                  setup=True):
         if override:
             if isinstance(override, ProblemConf):
                 override = override.__dict__
->>>>>>> 96b84ce0
             define_dict = update_dict_recursively(define_dict, override, True)
 
         self.__dict__.update(define_dict)
         self.verbose = verbose
-<<<<<<< HEAD
-        
-        if init:  
-           self.setup(funmod=funmod, filename=filename,
-                   required=required, other=other)
-=======
 
         if setup:
             self.setup(funmod=funmod, filename=filename,
                        required=required, other=other)
->>>>>>> 96b84ce0
 
 
     def setup( self, define_dict = None, funmod = None, filename = None,
                required = None, other = None ):
-                 
+
         define_dict = get_default( define_dict, self.__dict__ )
 
         self._filename = filename
@@ -459,7 +403,6 @@
                         left_over.remove( key )
 
         missing = []
-      
         if items is not None:
             for item in items:
                 found = False
