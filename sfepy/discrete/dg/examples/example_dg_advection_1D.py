--- conflicted
+++ resolved
@@ -19,16 +19,10 @@
 from sfepy.base.ioutils import ensure_path
 
 # local imports
-<<<<<<< HEAD
-from dg_terms import AdvFluxDGTerm, ScalarDotMGradScalarDGTerm
-from dg_tssolver import EulerStepSolver, DGMultiStageTS, TVDRK3StepSolver, RK4StepSolver
-from dg_field import DGField
-=======
 from sfepy.discrete.dg.dg_terms import AdvFluxDGTerm, ScalarDotMGradScalarDGTerm
 from sfepy.discrete.dg.dg_tssolver import \
     EulerStepSolver, DGTimeSteppingSolver, RK3StepSolver, RK4StepSolver
 from sfepy.discrete.dg.dg_field import DGField
->>>>>>> 8b454ded
 
 from sfepy.discrete.dg.my_utils.inits_consts import \
     left_par_q, gsmooth, const_u, ghump, superic
@@ -135,19 +129,12 @@
 #------------------
 ls = ScipyDirect({})
 nls_status = IndexedStruct()
-nls = Newton({'is_linear' : True}, lin_solver=ls, status=nls_status)
+# nls = Newton({'is_linear' : True}, lin_solver=ls, status=nls_status)
 # nls = EulerStepSolver({}, lin_solver=ls, status=nls_status)
-# nls = RK4StepSolver({}, lin_solver=ls, status=nls_status)  #, post_stage_hook=limiter)
+nls = RK4StepSolver({}, lin_solver=ls, status=nls_status) #, post_stage_hook=limiter)
 
-# tss = DGMultiStageTS({'t0': t0, 't1': t1, 'n_step': tn},
-#                      nls=nls, context=pb, verbose=True)
-
-tss = TVDRK3StepSolver({'t0': t0, 't1': t1, 'n_step': tn},
-                         nls=nls, context=pb, verbose=True)
-                        # ,post_stage_hook=limiter)
-
-# tss = RK4StepSolver({'t0': t0, 't1': t1, 'n_step': tn},
-#                          nls=nls, context=pb, verbose=True)
+tss = DGTimeSteppingSolver({'t0': t0, 't1': t1, 'n_step': tn},
+                                nls=nls, context=pb, verbose=True)
 #---------
 #| Solve |
 #---------
